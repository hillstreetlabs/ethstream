--- conflicted
+++ resolved
@@ -7,15 +7,10 @@
   "author": "Paul Fletcher-Hill",
   "license": "MIT",
   "scripts": {
-<<<<<<< HEAD
     "dev": "babel src -d dist --watch -s -D",
     "build": "babel src -s -D -d dist",
-    "prepublishOnly": "npm run build"
-=======
-    "watch": "babel src -d dist --watch -s -D",
-    "build": "babel src -s -D -d dist",
+    "prepublishOnly": "npm run build",
     "test": "jest"
->>>>>>> a7ac0a20
   },
   "dependencies": {
     "ethjs": "^0.3.9",
